--- conflicted
+++ resolved
@@ -42,7 +42,6 @@
 import org.apache.rocketmq.remoting.protocol.RemotingCommand;
 import org.junit.Assert;
 import org.junit.Before;
-import org.junit.Ignore;
 import org.junit.Test;
 
 import java.io.File;
@@ -684,13 +683,7 @@
 
         AclUtils.writeDataObject(targetFileName, backUpAclConfigMap);
     }
-<<<<<<< HEAD
-
-    // Ignore the unstable test in the arm environment of CI
-    @Ignore
-=======
     
->>>>>>> 1905756d
     @Test
     public void updateGlobalWhiteRemoteAddressesTest() throws InterruptedException {
         String backupFileName = System.getProperty("rocketmq.home.dir")

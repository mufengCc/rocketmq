/**
 * Copyright (C) 2010-2013 Alibaba Group Holding Limited
 * <p/>
 * Licensed under the Apache License, Version 2.0 (the "License");
 * you may not use this file except in compliance with the License.
 * You may obtain a copy of the License at
 * <p/>
 * http://www.apache.org/licenses/LICENSE-2.0
 * <p/>
 * Unless required by applicable law or agreed to in writing, software
 * distributed under the License is distributed on an "AS IS" BASIS,
 * WITHOUT WARRANTIES OR CONDITIONS OF ANY KIND, either express or implied.
 * See the License for the specific language governing permissions and
 * limitations under the License.
 */
package com.alibaba.rocketmq.tools.admin;

import com.alibaba.rocketmq.client.MQAdmin;
import com.alibaba.rocketmq.client.exception.MQBrokerException;
import com.alibaba.rocketmq.client.exception.MQClientException;
import com.alibaba.rocketmq.common.TopicConfig;
import com.alibaba.rocketmq.common.admin.ConsumeStats;
import com.alibaba.rocketmq.common.admin.RollbackStats;
import com.alibaba.rocketmq.common.admin.TopicStatsTable;
import com.alibaba.rocketmq.common.message.MessageExt;
import com.alibaba.rocketmq.common.message.MessageQueue;
import com.alibaba.rocketmq.common.protocol.body.*;
import com.alibaba.rocketmq.common.protocol.route.TopicRouteData;
import com.alibaba.rocketmq.common.subscription.SubscriptionGroupConfig;
import com.alibaba.rocketmq.remoting.exception.*;
import com.alibaba.rocketmq.tools.admin.api.MessageTrack;

import java.io.UnsupportedEncodingException;
import java.util.List;
import java.util.Map;
import java.util.Properties;
import java.util.Set;


/**
 * MQ管理类接口，涉及所有与MQ管理相关的对外接口<br>
 * 包括Topic创建、订阅组创建、配置修改等
 *
 * @since 2013-7-14
 */
public interface MQAdminExt extends MQAdmin {
    public void start() throws MQClientException;


    public void shutdown();


    /**
     * 更新Broker配置
     *
     * @param brokerAddr
     * @param properties
     *
     * @throws MQBrokerException
     * @throws InterruptedException
     * @throws UnsupportedEncodingException
     * @throws RemotingTimeoutException
     * @throws RemotingSendRequestException
     * @throws RemotingConnectException
     */
    public void updateBrokerConfig(final String brokerAddr, final Properties properties) throws RemotingConnectException,
            RemotingSendRequestException, RemotingTimeoutException, UnsupportedEncodingException, InterruptedException, MQBrokerException;


    /**
     * 向指定Broker创建或者更新Topic配置
     *
     * @param addr
     * @param config
     *
     * @throws MQClientException
     * @throws InterruptedException
     * @throws MQBrokerException
     * @throws RemotingException
     */
    public void createAndUpdateTopicConfig(final String addr, final TopicConfig config) throws RemotingException, MQBrokerException,
            InterruptedException, MQClientException;


    /**
     * 向指定Broker创建或者更新订阅组配置
     *
     * @param addr
     * @param config
     *
     * @throws MQClientException
     * @throws InterruptedException
     * @throws MQBrokerException
     * @throws RemotingException
     */
    public void createAndUpdateSubscriptionGroupConfig(final String addr, final SubscriptionGroupConfig config) throws RemotingException,
            MQBrokerException, InterruptedException, MQClientException;


    /**
     * 查询指定Broker的订阅组配置
     *
     * @param addr
     * @param group
     *
     * @return
     */
    public SubscriptionGroupConfig examineSubscriptionGroupConfig(final String addr, final String group);


    /**
     * 查询指定Broker的Topic配置
     *
     * @param addr
     * @param topic
     *
     * @return
     */
    public TopicConfig examineTopicConfig(final String addr, final String topic);


    /**
     * 查询Topic Offset信息
     *
     * @param topic
     *
     * @return
     */
    public TopicStatsTable examineTopicStats(final String topic) throws RemotingException, MQClientException, InterruptedException,
            MQBrokerException;


    /**
     * 从Name Server获取所有Topic列表
     *
     * @return
     *
     * @throws InterruptedException
     * @throws MQClientException
     * @throws RemotingException
     */
    public TopicList fetchAllTopicList() throws RemotingException, MQClientException, InterruptedException;


    /**
     * 获取Broker运行时数据
     *
     * @return
     *
     * @throws MQBrokerException
     * @throws InterruptedException
     * @throws RemotingTimeoutException
     * @throws RemotingSendRequestException
     * @throws RemotingConnectException
     */
    public KVTable fetchBrokerRuntimeStats(final String brokerAddr) throws RemotingConnectException, RemotingSendRequestException,
            RemotingTimeoutException, InterruptedException, MQBrokerException;


    /**
     * 查询消费进度
     *
     * @param consumerGroup
     *
     * @return
     *
     * @throws InterruptedException
     * @throws MQClientException
     * @throws RemotingException
     * @throws MQBrokerException
     */
    public ConsumeStats examineConsumeStats(final String consumerGroup) throws RemotingException, MQClientException, InterruptedException,
            MQBrokerException;


    public ConsumeStats examineConsumeStats(final String consumerGroup, final String topic) throws RemotingException, MQClientException,
            InterruptedException, MQBrokerException;


    /**
     * 查看集群信息
     *
     * @return
     */
    public ClusterInfo examineBrokerClusterInfo() throws InterruptedException, MQBrokerException, RemotingTimeoutException,
            RemotingSendRequestException, RemotingConnectException;


    /**
     * 查看Topic路由信息
     *
     * @param topic
     *
     * @return
     */
    public TopicRouteData examineTopicRouteInfo(final String topic) throws RemotingException, MQClientException, InterruptedException;


    /**
     * 查看Consumer网络连接、订阅关系
     *
     * @param consumerGroup
     *
     * @return
     *
     * @throws MQBrokerException
     * @throws InterruptedException
     * @throws RemotingTimeoutException
     * @throws RemotingSendRequestException
     * @throws RemotingConnectException
     * @throws MQClientException
     * @throws RemotingException
     */
    public ConsumerConnection examineConsumerConnectionInfo(final String consumerGroup) throws RemotingConnectException,
            RemotingSendRequestException, RemotingTimeoutException, InterruptedException, MQBrokerException, RemotingException,
            MQClientException;


    /**
     * 查看Producer网络连接
     *
     * @param producerGroup
     * @param topic
     *
     * @return
     *
     * @throws InterruptedException
     * @throws MQClientException
     * @throws RemotingException
     * @throws MQBrokerException
     */
    public ProducerConnection examineProducerConnectionInfo(final String producerGroup, final String topic) throws RemotingException,
            MQClientException, InterruptedException, MQBrokerException;


    /**
     * 获取Name Server地址列表
     *
     * @return
     */
    public List<String> getNameServerAddressList();


    /**
     * 清除某个Broker的写权限，针对所有Name Server
     *
     * @param brokerName
     *
     * @return 返回清除了多少个topic
     *
     * @throws MQClientException
     * @throws InterruptedException
     * @throws RemotingTimeoutException
     * @throws RemotingSendRequestException
     * @throws RemotingConnectException
     * @throws RemotingCommandException
     */
    public int wipeWritePermOfBroker(final String namesrvAddr, String brokerName) throws RemotingCommandException,
            RemotingConnectException, RemotingSendRequestException, RemotingTimeoutException, InterruptedException, MQClientException;


    /**
     * 向Name Server增加一个配置项
     *
     * @param namespace
     * @param key
     * @param value
     */
    public void putKVConfig(final String namespace, final String key, final String value);


    /**
     * 从Name Server获取一个配置项
     *
     * @param namespace
     * @param key
     *
     * @return
     */
    public String getKVConfig(final String namespace, final String key) throws RemotingException, MQClientException, InterruptedException;


    /**
     * 获取指定Namespace下的所有kv
     *
     * @param namespace
     *
     * @return
     *
     * @throws InterruptedException
     * @throws MQClientException
     * @throws RemotingException
     */
    public KVTable getKVListByNamespace(final String namespace) throws RemotingException, MQClientException, InterruptedException;


    /**
     * 删除 broker 上的 topic 信息
     *
     * @param addrs
     * @param topic
     *
     * @throws RemotingException
     * @throws MQBrokerException
     * @throws InterruptedException
     * @throws MQClientException
     */
    public void deleteTopicInBroker(final Set<String> addrs, final String topic) throws RemotingException, MQBrokerException,
            InterruptedException, MQClientException;


    /**
     * 删除 broker 上的 topic 信息
     *
     * @param addrs
     * @param topic
     *
     * @throws RemotingException
     * @throws MQBrokerException
     * @throws InterruptedException
     * @throws MQClientException
     */
    public void deleteTopicInNameServer(final Set<String> addrs, final String topic) throws RemotingException, MQBrokerException,
            InterruptedException, MQClientException;


    /**
     * 删除 broker 上的 subscription group 信息
     *
     * @param addr
     * @param groupName
     *
     * @throws RemotingException
     * @throws MQBrokerException
     * @throws InterruptedException
     * @throws MQClientException
     */
    public void deleteSubscriptionGroup(final String addr, String groupName) throws RemotingException, MQBrokerException,
            InterruptedException, MQClientException;


    /**
     * 在 namespace 上添加或者更新 KV 配置
     *
     * @param namespace
     * @param key
     * @param value
     *
     * @throws RemotingException
     * @throws MQBrokerException
     * @throws InterruptedException
     * @throws MQClientException
     */
    public void createAndUpdateKvConfig(String namespace, String key, String value) throws RemotingException, MQBrokerException,
            InterruptedException, MQClientException;


    /**
     * 删除 namespace 上的 KV 配置
     *
     * @param namespace
     * @param key
     *
     * @throws RemotingException
     * @throws MQBrokerException
     * @throws InterruptedException
     * @throws MQClientException
     */
    public void deleteKvConfig(String namespace, String key) throws RemotingException, MQBrokerException, InterruptedException,
            MQClientException;


    /**
     * 按照时间回溯消费进度(客户端需要重启)
     *
     * @param consumerGroup
     * @param topic
     * @param timestamp
     * @param force
     *
     * @return
     *
     * @throws RemotingException
     * @throws MQBrokerException
     * @throws InterruptedException
     * @throws MQClientException
     */
    public List<RollbackStats> resetOffsetByTimestampOld(String consumerGroup, String topic, long timestamp, boolean force)
            throws RemotingException, MQBrokerException, InterruptedException, MQClientException;


    /**
     * 按照时间回溯消费进度(客户端不需要重启)
     *
     * @param topic
     * @param group
     * @param timestamp
     * @param isForce
     *
     * @return
     *
     * @throws RemotingException
     * @throws MQBrokerException
     * @throws InterruptedException
     * @throws MQClientException
     */
    public Map<MessageQueue, Long> resetOffsetByTimestamp(String topic, String group, long timestamp, boolean isForce)
            throws RemotingException, MQBrokerException, InterruptedException, MQClientException;


    /**
     * 重置消费进度，无论Consumer是否在线，都可以执行。不保证最终结果是否成功，需要调用方通过消费进度查询来再次确认
     *
     * @param consumerGroup
     * @param topic
     * @param timestamp
     *
     * @throws InterruptedException
     * @throws MQBrokerException
     * @throws RemotingException
     * @throws MQClientException
     */
    public void resetOffsetNew(String consumerGroup, String topic, long timestamp) throws RemotingException, MQBrokerException,
            InterruptedException, MQClientException;


    /**
     * 通过客户端查看消费者的消费情况
     *
     * @param topic
     * @param group
     * @param clientAddr
     *
     * @return
     *
     * @throws RemotingException
     * @throws MQBrokerException
     * @throws InterruptedException
     * @throws MQClientException
     */
    public Map<String, Map<MessageQueue, Long>> getConsumeStatus(String topic, String group, String clientAddr) throws RemotingException,
            MQBrokerException, InterruptedException, MQClientException;


    /**
     * 创建或更新顺序消息的分区配置
     *
     * @param key
     * @param value
     * @param isCluster
     *
     * @throws RemotingException
     * @throws MQBrokerException
     * @throws InterruptedException
     * @throws MQClientException
     */
    public void createOrUpdateOrderConf(String key, String value, boolean isCluster) throws RemotingException, MQBrokerException,
            InterruptedException, MQClientException;


    /**
     * 根据Topic查询被哪些订阅组消费
     *
     * @param topic
     *
     * @return
     *
     * @throws MQBrokerException
     * @throws InterruptedException
     * @throws RemotingTimeoutException
     * @throws RemotingSendRequestException
     * @throws RemotingConnectException
     * @throws MQClientException
     * @throws RemotingException
     */
    public GroupList queryTopicConsumeByWho(final String topic) throws RemotingConnectException, RemotingSendRequestException,
            RemotingTimeoutException, InterruptedException, MQBrokerException, RemotingException, MQClientException;


    /**
     * 根据 topic 和 group 获取消息的时间跨度
     *
     * @param topic
     * @param group
     *
     * @return
     *
     * @throws RemotingConnectException
     * @throws RemotingSendRequestException
     * @throws RemotingTimeoutException
     * @throws InterruptedException
     * @throws MQBrokerException
     * @throws RemotingException
     * @throws MQClientException
     */
    public List<QueueTimeSpan> queryConsumeTimeSpan(final String topic, final String group) throws InterruptedException, MQBrokerException,
            RemotingException, MQClientException;


    /**
     * 触发清理失效的消费队列
     *
     * @param cluster
     *         null则表示所有集群
     *
     * @return 清理是否成功
     *
     * @throws RemotingConnectException
     * @throws RemotingSendRequestException
     * @throws RemotingTimeoutException
     * @throws MQClientException
     * @throws InterruptedException
     */
    public boolean cleanExpiredConsumerQueue(String cluster) throws RemotingConnectException, RemotingSendRequestException,
            RemotingTimeoutException, MQClientException, InterruptedException;


    /**
     * 触发指定的broker清理失效的消费队列
     *
     * @param addr
     *
     * @return 清理是否成功
     *
     * @throws RemotingConnectException
     * @throws RemotingSendRequestException
     * @throws RemotingTimeoutException
     * @throws MQClientException
     * @throws InterruptedException
     */
    public boolean cleanExpiredConsumerQueueByAddr(String addr) throws RemotingConnectException, RemotingSendRequestException,
            RemotingTimeoutException, MQClientException, InterruptedException;


    /**
     * 触发指定的broker清理失效的topic
     *
     * @return 清理是否成功
     *
     * @throws RemotingConnectException
     * @throws RemotingSendRequestException
     * @throws RemotingTimeoutException
     * @throws MQClientException
     * @throws InterruptedException
     */
    public boolean cleanUnusedTopic(String cluster) throws RemotingConnectException, RemotingSendRequestException,
            RemotingTimeoutException, MQClientException, InterruptedException;


    public boolean cleanUnusedTopicByAddr(String addr) throws RemotingConnectException, RemotingSendRequestException,
            RemotingTimeoutException, MQClientException, InterruptedException;


    /**
     * 查询Consumer内存数据结构
     *
     * @param consumerGroup
     * @param clientId
     *
     * @return
     *
     * @throws InterruptedException
     * @throws MQClientException
     * @throws RemotingException
     */
    public ConsumerRunningInfo getConsumerRunningInfo(final String consumerGroup, final String clientId, final boolean jstack)
            throws RemotingException, MQClientException, InterruptedException;


    /**
     * 向指定Consumer发送某条消息
     *
     * @param consumerGroup
     * @param clientId
     * @param msgId
     *
     * @return
     *
     * @throws InterruptedException
     * @throws MQClientException
     * @throws RemotingException
     * @throws MQBrokerException
     */
    public ConsumeMessageDirectlyResult consumeMessageDirectly(String consumerGroup, //
                                                               String clientId, //
                                                               String msgId) throws RemotingException, MQClientException, InterruptedException, MQBrokerException;
<<<<<<< HEAD
=======
    /**
     * 向指定Consumer发送某条消息
     *
     * @param consumerGroup
     * @param clientId
     * @param topic
     * @param msgId
     * @return
     *
     * @throws InterruptedException
     * @throws MQClientException
     * @throws RemotingException
     * @throws MQBrokerException
     */
    public ConsumeMessageDirectlyResult consumeMessageDirectly(String consumerGroup, //
                                                               String clientId, //
                                                               String topic,//
                                                               String msgId) throws RemotingException, MQClientException, InterruptedException, MQBrokerException;
>>>>>>> 7d66d5bf

    /**
     * 向指定Consumer发送某条消息
     *
     * @param consumerGroup
     * @param clientId
     * @param msgId
     * @param topic
     * @return
     * @throws InterruptedException
     * @throws MQClientException
     * @throws RemotingException
     * @throws MQBrokerException
     */
    public ConsumeMessageDirectlyResult consumeMessageDirectly(String consumerGroup, //
                                                               String clientId, //
                                                               String topic, //
                                                               String msgId) throws RemotingException, MQClientException, InterruptedException, MQBrokerException;

    /**
     * 查询消息被谁消费了
     *
     * @param msg
     *
     * @return
     *
     * @throws RemotingException
     * @throws MQClientException
     * @throws InterruptedException
     * @throws MQBrokerException
     */
    public List<MessageTrack> messageTrackDetail(MessageExt msg) throws RemotingException, MQClientException, InterruptedException,
            MQBrokerException;


    /**
     * 克隆某一个组的消费进度到新的组
     *
     * @param srcGroup
     * @param destGroup
     * @param topic
     * @param isOffline
     *
     * @throws RemotingException
     * @throws MQClientException
     * @throws InterruptedException
     * @throws MQBrokerException
     */
    public void cloneGroupOffset(String srcGroup, String destGroup, String topic, boolean isOffline) throws RemotingException,
            MQClientException, InterruptedException, MQBrokerException;


    /**
     * 服务器统计数据输出
     *
     * @param statsName
     * @param statsKey
     *
     * @return
     *
     * @throws InterruptedException
     * @throws MQClientException
     * @throws RemotingTimeoutException
     * @throws RemotingSendRequestException
     * @throws RemotingConnectException
     */
    public BrokerStatsData ViewBrokerStatsData(final String brokerAddr, final String statsName, final String statsKey)
            throws RemotingConnectException, RemotingSendRequestException, RemotingTimeoutException, MQClientException,
            InterruptedException;


    public Set<String> getClusterList(final String topic) throws RemotingConnectException, RemotingSendRequestException,
            RemotingTimeoutException, MQClientException, InterruptedException;


    /**
     * 获取broker的消费堆积状态
     *
     * @param brokerAddr
     * @param isOrder
     * @param timeoutMillis
     *
     * @return
     *
     * @throws RemotingConnectException
     * @throws RemotingSendRequestException
     * @throws RemotingTimeoutException
     * @throws MQClientException
     * @throws InterruptedException
     */
    public ConsumeStatsList fetchConsumeStatsInBroker(final String brokerAddr, boolean isOrder, long timeoutMillis) throws RemotingConnectException, RemotingSendRequestException,
            RemotingTimeoutException, MQClientException, InterruptedException;

    /**
     * 查询topic在哪些集群
     *
     * @param topic
     *
     * @return
     *
     * @throws RemotingConnectException
     * @throws RemotingSendRequestException
     * @throws RemotingTimeoutException
     * @throws MQClientException
     * @throws InterruptedException
     */
    public Set<String> getTopicClusterList(final String topic) throws InterruptedException, MQBrokerException, MQClientException, RemotingException;


    /**
     * 获取broker上全部group
     *
     * @param brokerAddr
     * @param timeoutMillis
     *
     * @return
     *
     * @throws InterruptedException
     * @throws RemotingTimeoutException
     * @throws RemotingSendRequestException
     * @throws RemotingConnectException
     * @throws MQBrokerException
     */
    public SubscriptionGroupWrapper getAllSubscriptionGroup(final String brokerAddr, long timeoutMillis) throws InterruptedException, RemotingTimeoutException, RemotingSendRequestException,
            RemotingConnectException, MQBrokerException;


    /**
     * 获取broker上全部topic
     *
     * @param brokerAddr
     * @param timeoutMillis
     *
     * @return
     *
     * @throws InterruptedException
     * @throws RemotingTimeoutException
     * @throws RemotingSendRequestException
     * @throws RemotingConnectException
     * @throws MQBrokerException
     */
    public TopicConfigSerializeWrapper getAllTopicGroup(final String brokerAddr, long timeoutMillis) throws InterruptedException, RemotingTimeoutException, RemotingSendRequestException,
            RemotingConnectException, MQBrokerException;


}<|MERGE_RESOLUTION|>--- conflicted
+++ resolved
@@ -584,8 +584,6 @@
     public ConsumeMessageDirectlyResult consumeMessageDirectly(String consumerGroup, //
                                                                String clientId, //
                                                                String msgId) throws RemotingException, MQClientException, InterruptedException, MQBrokerException;
-<<<<<<< HEAD
-=======
     /**
      * 向指定Consumer发送某条消息
      *
@@ -604,25 +602,7 @@
                                                                String clientId, //
                                                                String topic,//
                                                                String msgId) throws RemotingException, MQClientException, InterruptedException, MQBrokerException;
->>>>>>> 7d66d5bf
-
-    /**
-     * 向指定Consumer发送某条消息
-     *
-     * @param consumerGroup
-     * @param clientId
-     * @param msgId
-     * @param topic
-     * @return
-     * @throws InterruptedException
-     * @throws MQClientException
-     * @throws RemotingException
-     * @throws MQBrokerException
-     */
-    public ConsumeMessageDirectlyResult consumeMessageDirectly(String consumerGroup, //
-                                                               String clientId, //
-                                                               String topic, //
-                                                               String msgId) throws RemotingException, MQClientException, InterruptedException, MQBrokerException;
+
 
     /**
      * 查询消息被谁消费了
